--- conflicted
+++ resolved
@@ -16,12 +16,8 @@
   (is (= "/^abc/" (js #"^abc"))))
 
 (deftest test-var-expr
-<<<<<<< HEAD
-  (is (= (js (var x 42)) "var x = 42"))
+  (is (= (strip-whitespace (js (var x 42))) "var x = 42;"))
   (is (= (strip-whitespace (js (var x 1 y 2))) (strip-whitespace "var x = 1; var y = 2"))))
-=======
-  (is (= (strip-whitespace (js (var x 42))) "var x = 42;")))
->>>>>>> e0c3d3f7
 
 (deftest test-invalid-variables-throw
   (is (= (js valid_symbol)) "valid_symbol")
